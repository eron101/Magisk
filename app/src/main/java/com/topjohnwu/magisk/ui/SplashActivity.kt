package com.topjohnwu.magisk.ui

import android.app.Activity
import android.content.Context
import android.os.Bundle
<<<<<<< HEAD
import android.text.TextUtils
import androidx.appcompat.app.AlertDialog
import com.topjohnwu.magisk.*
import com.topjohnwu.magisk.model.navigation.Navigation
=======
import com.topjohnwu.magisk.BuildConfig
import com.topjohnwu.magisk.Config
import com.topjohnwu.magisk.intent
>>>>>>> d3b5cf82
import com.topjohnwu.magisk.utils.Utils
import com.topjohnwu.magisk.view.Notifications
import com.topjohnwu.magisk.view.Shortcuts
import com.topjohnwu.magisk.wrap
import com.topjohnwu.superuser.Shell

open class SplashActivity : Activity() {

    override fun attachBaseContext(base: Context) {
        super.attachBaseContext(base.wrap())
    }

    override fun onCreate(savedInstanceState: Bundle?) {
        super.onCreate(savedInstanceState)
        Shell.getShell { initAndStart() }
    }

    private fun initAndStart() {
        val pkg = Config.suManager
        if (Config.suManager.isNotEmpty() && packageName == BuildConfig.APPLICATION_ID) {
            Config.suManager = ""
            Shell.su("pm uninstall $pkg").submit()
        }
        if (pkg == packageName) {
            runCatching {
                // We are the manager, remove com.topjohnwu.magisk as it could be malware
                packageManager.getApplicationInfo(BuildConfig.APPLICATION_ID, 0)
                Shell.su("pm uninstall " + BuildConfig.APPLICATION_ID).submit()
            }
        }

        // Set default configs
        Config.initialize()

        // Create notification channel on Android O
        Notifications.setup(this)

        // Schedule periodic update checks
        Utils.scheduleUpdateCheck(this)

        // Setup shortcuts
        Shortcuts.setup(this)

<<<<<<< HEAD
        DONE = true
        Navigation.start(intent, this)
=======
        Shell.su("mm_patch_dtbo").submit {
            if (it.isSuccess)
                Notifications.dtboPatched(this)
        }

        DONE = true

        startActivity(intent<MainActivity>().apply { intent?.also { putExtras(it) } })
>>>>>>> d3b5cf82
        finish()
    }

    companion object {

        var DONE = false
    }
}<|MERGE_RESOLUTION|>--- conflicted
+++ resolved
@@ -3,16 +3,13 @@
 import android.app.Activity
 import android.content.Context
 import android.os.Bundle
-<<<<<<< HEAD
 import android.text.TextUtils
 import androidx.appcompat.app.AlertDialog
 import com.topjohnwu.magisk.*
 import com.topjohnwu.magisk.model.navigation.Navigation
-=======
 import com.topjohnwu.magisk.BuildConfig
 import com.topjohnwu.magisk.Config
 import com.topjohnwu.magisk.intent
->>>>>>> d3b5cf82
 import com.topjohnwu.magisk.utils.Utils
 import com.topjohnwu.magisk.view.Notifications
 import com.topjohnwu.magisk.view.Shortcuts
@@ -56,19 +53,13 @@
         // Setup shortcuts
         Shortcuts.setup(this)
 
-<<<<<<< HEAD
-        DONE = true
-        Navigation.start(intent, this)
-=======
         Shell.su("mm_patch_dtbo").submit {
             if (it.isSuccess)
                 Notifications.dtboPatched(this)
         }
 
         DONE = true
-
-        startActivity(intent<MainActivity>().apply { intent?.also { putExtras(it) } })
->>>>>>> d3b5cf82
+        Navigation.start(intent, this)
         finish()
     }
 
