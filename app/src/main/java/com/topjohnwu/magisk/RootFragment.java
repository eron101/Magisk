package com.topjohnwu.magisk;

import android.content.Intent;
import android.content.SharedPreferences;
import android.graphics.Color;
import android.graphics.PorterDuff;
import android.os.AsyncTask;
import android.os.Bundle;
import android.os.Handler;
import android.preference.PreferenceManager;
import android.support.annotation.Nullable;
import android.support.v4.app.Fragment;
import android.view.LayoutInflater;
import android.view.View;
import android.view.ViewGroup;
import android.widget.CompoundButton;
import android.widget.ImageView;
import android.widget.ProgressBar;
import android.widget.Switch;
import android.widget.TextView;

import com.topjohnwu.magisk.utils.Shell;
import com.topjohnwu.magisk.utils.Utils;

import java.io.File;
import java.util.List;

import butterknife.BindColor;
import butterknife.BindView;
import butterknife.ButterKnife;

public class RootFragment extends Fragment {

    public SharedPreferences prefs;
    @BindView(R.id.progressBar)
    ProgressBar progressBar;
    @BindView(R.id.rootSwitchView)
    View rootToggleView;
    @BindView(R.id.autoRootSwitchView)
    View autoRootToggleView;
    @BindView(R.id.selinuxSwitchView)
    View selinuxToggleView;
    @BindView(R.id.rootStatusView)
    View rootStatusView;
    @BindView(R.id.safetynetStatusView)
    View safetynetStatusView;
    @BindView(R.id.selinuxStatusView)
    View selinuxStatusView;
    @BindView(R.id.root_toggle)
    Switch rootToggle;
    @BindView(R.id.auto_root_toggle)
    Switch autoRootToggle;
    @BindView(R.id.selinux_toggle)
    Switch selinuxToggle;
    @BindView(R.id.root_status_container)
    View rootStatusContainer;
    @BindView(R.id.root_status_icon)
    ImageView rootStatusIcon;
    @BindView(R.id.root_status)
    TextView rootStatus;
    @BindView(R.id.selinux_status_container)
    View selinuxStatusContainer;
    @BindView(R.id.selinux_status_icon)
    ImageView selinuxStatusIcon;
    @BindView(R.id.selinux_status)
    TextView selinuxStatus;
    @BindView(R.id.safety_net_status)
    TextView safetyNetStatus;
    @BindView(R.id.safety_net_icon)
    ImageView safetyNetStatusIcon;
    @BindColor(R.color.red500)
    int red500;
    @BindColor(R.color.green500)
    int green500;
    @BindColor(R.color.grey500)
    int grey500;
    @BindColor(R.color.accent)
    int accent;
    int statusOK = R.drawable.ic_check_circle;
    int statusAuto = R.drawable.ic_autoroot;
    int statusError = R.drawable.ic_error;
    int statusUnknown = R.drawable.ic_help;

    private boolean autoRootStatus;

    @Nullable
    @Override
    public View onCreateView(LayoutInflater inflater, @Nullable ViewGroup container, @Nullable Bundle savedInstanceState) {
        View view = inflater.inflate(R.layout.root_fragment, container, false);
        ButterKnife.bind(this, view);

        prefs = PreferenceManager.getDefaultSharedPreferences(getContext());
        if (prefs.contains("autoRootEnable")) {
            autoRootStatus = prefs.getBoolean("autoRootEnable",false);
            rootToggle.setEnabled(false);
        } else {
            autoRootStatus = false;
            rootToggle.setEnabled(true);
        }
        autoRootToggle.setChecked(autoRootStatus);
        new updateUI().execute();

        rootToggle.setOnClickListener(toggle -> {
            Utils.toggleRoot(((CompoundButton) toggle).isChecked());
            new updateUI().execute();
<<<<<<< HEAD
        });

        autoRootToggle.setOnClickListener(toggle -> {
            ToggleAutoRoot(autoRootToggle.isChecked());
            new Handler().postDelayed(() -> new updateUI().execute(), 1000);

=======
>>>>>>> c9f6e2e2
        });

        selinuxToggle.setOnClickListener(toggle -> {
            Shell.su(((CompoundButton) toggle).isChecked() ? "setenforce 1" : "setenforce 0");
            new updateUI().execute();
        });

        return view;
    }

    private void ToggleAutoRoot(boolean toggleState) {
        autoRootStatus = toggleState;
        SharedPreferences.Editor editor = prefs.edit();
        editor.putBoolean("autoRootEnable", (toggleState));
        editor.apply();
        if (toggleState) {
            Intent myIntent = new Intent(getActivity(), MonitorService.class);
            getActivity().startService(myIntent);
            rootToggle.setEnabled(false);
            boolean boo = Utils.isMyServiceRunning(MonitorService.class, getActivity());
            if (boo) {
                Intent myServiceIntent = new Intent(getActivity(), MonitorService.class);
                getActivity().startService(myServiceIntent);
            }
        } else {
            rootToggle.setEnabled(true);
        }
    }

    @Override
    public void onResume() {
        super.onResume();
        new updateUI().execute();
    }

    public class updateUI extends AsyncTask<Void, Void, Void> {

        @Override
        protected Void doInBackground(Void... voids) {
            // Make sure static block invoked
            Shell.rootAccess();
            return null;
        }

        @Override
        protected void onPostExecute(Void v) {
            super.onPostExecute(v);

            progressBar.setVisibility(View.GONE);

            rootStatusView.setVisibility(View.VISIBLE);
            safetynetStatusView.setVisibility(View.VISIBLE);
            selinuxStatusView.setVisibility(View.VISIBLE);

            if (Shell.rootAccess()) {
                rootToggleView.setVisibility(View.VISIBLE);
                autoRootToggleView.setVisibility(View.VISIBLE);
                selinuxToggleView.setVisibility(View.VISIBLE);
            }

            List<String> selinux = Shell.sh("getenforce");

            if (selinux.isEmpty()) {
                selinuxStatusContainer.setBackgroundColor(grey500);
                selinuxStatusIcon.setImageResource(statusUnknown);

                selinuxStatus.setText(R.string.selinux_error_info);
                selinuxStatus.setTextColor(grey500);
                selinuxToggle.setChecked(false);
            } else if (selinux.get(0).equals("Enforcing")) {
                selinuxStatusContainer.setBackgroundColor(green500);
                selinuxStatusIcon.setImageResource(statusOK);

                selinuxStatus.setText(R.string.selinux_enforcing_info);
                selinuxStatus.setTextColor(green500);
                selinuxToggle.setChecked(true);
            } else {
                selinuxStatusContainer.setBackgroundColor(red500);
                selinuxStatusIcon.setImageResource(statusError);

                selinuxStatus.setText(R.string.selinux_permissive_info);
                selinuxStatus.setTextColor(red500);
                selinuxToggle.setChecked(false);
            }

            if (new File("/system/framework/twframework.jar").exists()) {
                selinuxStatus.append("\n" + getString(R.string.selinux_samsung_info));
            }

            switch (Shell.rootStatus) {
                case -1:
                    // Root Error
                    rootStatusContainer.setBackgroundColor(grey500);
                    rootStatusIcon.setImageResource(statusUnknown);
                    rootStatus.setTextColor(grey500);
                    rootStatus.setText(R.string.root_error);
                    rootToggle.setChecked(false);
                    safetyNetStatusIcon.setImageResource(statusUnknown);
                    safetyNetStatus.setText(R.string.root_error_info);
                    break;
                case 0:
                    // Not rooted
                    rootStatusContainer.setBackgroundColor(green500);
                    rootStatusIcon.setImageResource(statusOK);
                    rootStatus.setTextColor(green500);
                    rootStatus.setText(R.string.root_none);
                    rootToggle.setChecked(false);
                    safetyNetStatusIcon.setImageResource(statusOK);
                    safetyNetStatus.setText(R.string.root_none_info);
                    break;
                case 1:
                    // Proper root
<<<<<<< HEAD
                        if (autoRootStatus) {
                            rootStatusContainer.setBackgroundColor(green500);
                            rootStatusIcon.setImageResource(statusAuto);
                            rootStatusIcon.setColorFilter(Color.WHITE, PorterDuff.Mode.SRC_ATOP);
                            rootStatus.setTextColor(green500);
                            rootStatus.setText(R.string.root_auto_unmounted);
                            rootToggle.setEnabled(false);
                            safetyNetStatusIcon.setImageResource(statusOK);
                            safetyNetStatus.setText(R.string.root_auto_unmounted_info);
                            break;
                        } else {
                            rootToggle.setEnabled(true);
                            if (new File("/magisk/.core/bin/su").exists()) {
                        // Mounted
=======
                    if (Utils.rootEnabled()) {
                        // Enabled
>>>>>>> c9f6e2e2
                        rootStatusContainer.setBackgroundColor(accent);
                        rootStatusIcon.setImageResource(statusError);
                        rootStatus.setTextColor(accent);
                        rootStatus.setText(R.string.root_enabled);
                        rootToggle.setChecked(true);
                        safetyNetStatusIcon.setImageResource(statusError);
                        safetyNetStatus.setText(R.string.root_enabled_info);
                        break;
<<<<<<< HEAD
                             } else {
                        // Not Mounted
=======
                    } else {
                        // Disabled
>>>>>>> c9f6e2e2
                        rootStatusContainer.setBackgroundColor(green500);
                        rootStatusIcon.setImageResource(statusOK);
                        rootStatus.setTextColor(green500);
                        rootStatus.setText(R.string.root_disabled);
                        rootToggle.setChecked(false);
                        safetyNetStatusIcon.setImageResource(statusOK);
                        safetyNetStatus.setText(R.string.root_disabled_info);
                        break;
                            }
                    }
                case 2:
                    // Improper root
                    rootStatusContainer.setBackgroundColor(red500);
                    rootStatusIcon.setImageResource(statusError);
                    rootStatus.setTextColor(red500);
                    rootStatus.setText(R.string.root_system);
                    rootToggle.setChecked(true);
                    safetyNetStatusIcon.setImageResource(statusError);
                    safetyNetStatus.setText(R.string.root_system_info);
                    autoRootToggleView.setVisibility(View.GONE);
                    rootToggleView.setVisibility(View.GONE);
                    selinuxToggleView.setVisibility(View.GONE);
                    break;
            }
        }
    }
}<|MERGE_RESOLUTION|>--- conflicted
+++ resolved
@@ -1,5 +1,6 @@
 package com.topjohnwu.magisk;
 
+import android.app.Activity;
 import android.content.Intent;
 import android.content.SharedPreferences;
 import android.graphics.Color;
@@ -8,8 +9,10 @@
 import android.os.Bundle;
 import android.os.Handler;
 import android.preference.PreferenceManager;
+import android.provider.Settings;
 import android.support.annotation.Nullable;
 import android.support.v4.app.Fragment;
+import android.util.Log;
 import android.view.LayoutInflater;
 import android.view.View;
 import android.view.ViewGroup;
@@ -18,6 +21,7 @@
 import android.widget.ProgressBar;
 import android.widget.Switch;
 import android.widget.TextView;
+import android.widget.Toast;
 
 import com.topjohnwu.magisk.utils.Shell;
 import com.topjohnwu.magisk.utils.Utils;
@@ -90,6 +94,8 @@
         ButterKnife.bind(this, view);
 
         prefs = PreferenceManager.getDefaultSharedPreferences(getContext());
+
+
         if (prefs.contains("autoRootEnable")) {
             autoRootStatus = prefs.getBoolean("autoRootEnable",false);
             rootToggle.setEnabled(false);
@@ -103,15 +109,12 @@
         rootToggle.setOnClickListener(toggle -> {
             Utils.toggleRoot(((CompoundButton) toggle).isChecked());
             new updateUI().execute();
-<<<<<<< HEAD
         });
 
         autoRootToggle.setOnClickListener(toggle -> {
             ToggleAutoRoot(autoRootToggle.isChecked());
             new Handler().postDelayed(() -> new updateUI().execute(), 1000);
 
-=======
->>>>>>> c9f6e2e2
         });
 
         selinuxToggle.setOnClickListener(toggle -> {
@@ -122,22 +125,51 @@
         return view;
     }
 
+
+    private void CheckAccessPermissions() {
+        if (!Utils.hasStatsPermission(getActivity())) {
+            Toast.makeText(getActivity(),"Please allow Usage Access for auto root to work.",Toast.LENGTH_LONG).show();
+            startActivityForResult(new Intent(Settings.ACTION_USAGE_ACCESS_SETTINGS), 100);
+        }
+
+    }
+
+    @Override
+    public void onActivityResult(int requestCode, int resultCode, Intent data) {
+        // Check which request we're responding to
+        if (requestCode == 100) {
+            // Make sure the request was successful
+            if (resultCode == Activity.RESULT_OK) {
+                Log.d("Magisk","Got result code OK for permissions");
+                Toast.makeText(getActivity(),"Auto-root disabled, permissions required.",Toast.LENGTH_LONG).show();
+
+
+            } else {
+                autoRootToggle.setEnabled(false);
+            }
+
+        }
+    }
+
     private void ToggleAutoRoot(boolean toggleState) {
-        autoRootStatus = toggleState;
-        SharedPreferences.Editor editor = prefs.edit();
-        editor.putBoolean("autoRootEnable", (toggleState));
-        editor.apply();
-        if (toggleState) {
-            Intent myIntent = new Intent(getActivity(), MonitorService.class);
-            getActivity().startService(myIntent);
-            rootToggle.setEnabled(false);
-            boolean boo = Utils.isMyServiceRunning(MonitorService.class, getActivity());
-            if (boo) {
-                Intent myServiceIntent = new Intent(getActivity(), MonitorService.class);
-                getActivity().startService(myServiceIntent);
-            }
-        } else {
-            rootToggle.setEnabled(true);
+        CheckAccessPermissions();
+        if (Utils.hasStatsPermission(getActivity())) {
+            autoRootStatus = toggleState;
+            SharedPreferences.Editor editor = prefs.edit();
+            editor.putBoolean("autoRootEnable", (toggleState));
+            editor.apply();
+            if (toggleState) {
+                Intent myIntent = new Intent(getActivity(), MonitorService.class);
+                getActivity().startService(myIntent);
+                rootToggle.setEnabled(false);
+                boolean boo = Utils.isMyServiceRunning(MonitorService.class, getActivity());
+                if (boo) {
+                    Intent myServiceIntent = new Intent(getActivity(), MonitorService.class);
+                    getActivity().startService(myServiceIntent);
+                }
+            } else {
+                rootToggle.setEnabled(true);
+            }
         }
     }
 
@@ -224,7 +256,6 @@
                     break;
                 case 1:
                     // Proper root
-<<<<<<< HEAD
                         if (autoRootStatus) {
                             rootStatusContainer.setBackgroundColor(green500);
                             rootStatusIcon.setImageResource(statusAuto);
@@ -237,12 +268,8 @@
                             break;
                         } else {
                             rootToggle.setEnabled(true);
-                            if (new File("/magisk/.core/bin/su").exists()) {
+                    if (Utils.rootEnabled()) {
                         // Mounted
-=======
-                    if (Utils.rootEnabled()) {
-                        // Enabled
->>>>>>> c9f6e2e2
                         rootStatusContainer.setBackgroundColor(accent);
                         rootStatusIcon.setImageResource(statusError);
                         rootStatus.setTextColor(accent);
@@ -251,13 +278,8 @@
                         safetyNetStatusIcon.setImageResource(statusError);
                         safetyNetStatus.setText(R.string.root_enabled_info);
                         break;
-<<<<<<< HEAD
                              } else {
-                        // Not Mounted
-=======
-                    } else {
                         // Disabled
->>>>>>> c9f6e2e2
                         rootStatusContainer.setBackgroundColor(green500);
                         rootStatusIcon.setImageResource(statusOK);
                         rootStatus.setTextColor(green500);
